--- conflicted
+++ resolved
@@ -20,18 +20,15 @@
 }
 
 allprojects {
-<<<<<<< HEAD
-    version = "0.82.1"
-    group   = "im.molly"
+    version = "0.84.0"
+    group   = "org.signal"
 
     def overrideVersion = System.getenv("OVERRIDE_VERSION")
     if (overrideVersion) {
         version = overrideVersion.replaceFirst(/^v/, '')
     }
-=======
-    version = "0.84.0"
-    group   = "org.signal"
->>>>>>> c02859f5
+
+    group = "im.molly"
 
     tasks.withType(JavaCompile) {
         options.encoding = 'UTF-8'
