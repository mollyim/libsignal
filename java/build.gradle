import org.jetbrains.kotlin.gradle.dsl.JvmTarget
import org.jetbrains.kotlin.gradle.tasks.KotlinCompile

plugins {
    id "base"
    id "maven-publish"

    id "org.jetbrains.kotlin.jvm" version "2.1.0" apply false
    id "org.jetbrains.dokka" version "2.0.0" apply false

    // These plugins need to be loaded together, so we must declare them up front.
    id 'com.android.library' version "8.9.0" apply false
    id 'org.jetbrains.kotlin.android' version "2.1.0" apply false
}

repositories {
    mavenCentral()
    google()
    mavenLocal()
}

allprojects {
<<<<<<< HEAD
    version = "0.78.2"
    group   = "im.molly"

    def overrideVersion = System.getenv("OVERRIDE_VERSION")
    if (overrideVersion) {
        version = overrideVersion.replaceFirst(/^v/, '')
    }
=======
    version = "0.80.2"
    group   = "org.signal"
>>>>>>> 9aea44fb

    tasks.withType(JavaCompile) {
        options.encoding = 'UTF-8'
        options.compilerArgs += ["-Xlint:deprecation", "-Xlint:fallthrough", "-Xlint:unchecked"]
    }
    tasks.withType(Javadoc) {
        options.encoding = 'UTF-8'
        options.addStringOption('Xdoclint:none', '-quiet')
    }
    tasks.withType(KotlinCompile).configureEach {
        compilerOptions.jvmTarget = JvmTarget.JVM_17
    }
    tasks.withType(AbstractArchiveTask) {
        preserveFileTimestamps = false
        reproducibleFileOrder = true
    }

    apply plugin: "org.jetbrains.dokka"
}

task makeJniLibrariesDesktop(type:Exec) {
  group 'Rust'
  description 'Build the JNI libraries'

  def debugLevelLogsFlag = project.hasProperty('debugLevelLogs') ? ['--debug-level-logs'] : []
  def jniTypeTaggingFlag = project.hasProperty('jniTypeTagging') ? ['--jni-type-tagging'] : []
  def jniCheckAnnotationsFlag = project.hasProperty('jniCheckAnnotations') ? ['--jni-check-annotations'] : []
  def debugFlag = project.hasProperty('debugRust') ? ['--debug'] : []
  // Explicitly specify 'bash' for Windows compatibility.
  commandLine 'bash', './build_jni.sh', *debugLevelLogsFlag, *jniTypeTaggingFlag, *jniCheckAnnotationsFlag, *debugFlag, 'desktop'
}

task makeJniLibrariesServer(type:Exec) {
  group 'Rust'
  description 'Build the JNI libraries'

  def debugLevelLogsFlag = project.hasProperty('debugLevelLogs') ? ['--debug-level-logs'] : []
  def jniTypeTaggingFlag = project.hasProperty('jniTypeTagging') ? ['--jni-type-tagging'] : []
  def jniCheckAnnotationsFlag = project.hasProperty('jniCheckAnnotations') ? ['--jni-check-annotations'] : []
  def debugFlag = project.hasProperty('debugRust') ? ['--debug'] : []
  def target = project.hasProperty('crossCompileServer') ? 'server-all' : 'server'
  // Explicitly specify 'bash' for Windows compatibility.
  commandLine 'bash', './build_jni.sh', *debugLevelLogsFlag, *jniTypeTaggingFlag, *jniCheckAnnotationsFlag, *debugFlag, target
}

task cargoClean(type:Exec) {
  group 'Rust'
  commandLine 'cargo', 'clean'
}

task cleanJni(type: Delete) {
  description 'Clean JNI libs'
  delete fileTree('./android/src/main/jniLibs') {
    include '**/*.so'
  }
  delete fileTree('./client/src/main/resources') {
    include '**/*.so'
    include '**/*.dylib'
    include '**/*.dll'
  }
  delete fileTree('./server/src/main/resources') {
    include '**/*.so'
    include '**/*.dylib'
    include '**/*.dll'
  }
}

clean.dependsOn([cargoClean, cleanJni])

// PUBLISHING

// Late evaluation after this point.

evaluationDependsOnChildren()

<<<<<<< HEAD
subprojects {
  plugins.withType(MavenPublishPlugin) {
    publishing {
      repositories {
        maven {
          name = 'Cloudsmith'
          url = uri('https://maven.cloudsmith.io/mollyim/libsignal/')
          credentials {
            username = System.getenv('CLOUDSMITH_USER')
            password = System.getenv('CLOUDSMITH_API_KEY')
          }
        }
      }
=======
spotless {
    kotlin {
        target allprojects.collectMany {
            return it.tasks.withType(KotlinCompile)
        }.inject(files()) { collected, next ->
            collected + next.sources
        }
        targetExclude('**/Native.kt', '**/NativeTesting.kt')
        ktlint()
    }
    java {
        target allprojects.collectMany {
            return it.tasks.withType(JavaCompile)
        }.inject(files()) { collected, next ->
            collected + next.source
        }
        importOrder()
        removeUnusedImports()

        googleJavaFormat()
        formatAnnotations()
        licenseHeaderFile rootProject.file('license_header.txt')
>>>>>>> 9aea44fb
    }
  }
}<|MERGE_RESOLUTION|>--- conflicted
+++ resolved
@@ -20,18 +20,13 @@
 }
 
 allprojects {
-<<<<<<< HEAD
-    version = "0.78.2"
+    version = "0.80.2"
     group   = "im.molly"
 
     def overrideVersion = System.getenv("OVERRIDE_VERSION")
     if (overrideVersion) {
         version = overrideVersion.replaceFirst(/^v/, '')
     }
-=======
-    version = "0.80.2"
-    group   = "org.signal"
->>>>>>> 9aea44fb
 
     tasks.withType(JavaCompile) {
         options.encoding = 'UTF-8'
@@ -107,7 +102,6 @@
 
 evaluationDependsOnChildren()
 
-<<<<<<< HEAD
 subprojects {
   plugins.withType(MavenPublishPlugin) {
     publishing {
@@ -121,30 +115,6 @@
           }
         }
       }
-=======
-spotless {
-    kotlin {
-        target allprojects.collectMany {
-            return it.tasks.withType(KotlinCompile)
-        }.inject(files()) { collected, next ->
-            collected + next.sources
-        }
-        targetExclude('**/Native.kt', '**/NativeTesting.kt')
-        ktlint()
-    }
-    java {
-        target allprojects.collectMany {
-            return it.tasks.withType(JavaCompile)
-        }.inject(files()) { collected, next ->
-            collected + next.source
-        }
-        importOrder()
-        removeUnusedImports()
-
-        googleJavaFormat()
-        formatAnnotations()
-        licenseHeaderFile rootProject.file('license_header.txt')
->>>>>>> 9aea44fb
     }
   }
 }