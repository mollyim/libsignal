--- conflicted
+++ resolved
@@ -1,15 +1,9 @@
-import org.gradle.api.publish.PublishingExtension
 import org.jetbrains.kotlin.gradle.dsl.JvmTarget
 import org.jetbrains.kotlin.gradle.tasks.KotlinCompile
 
 plugins {
     id "base"
-<<<<<<< HEAD
     id "maven-publish"
-=======
-    id "signing"
-    id "com.diffplug.spotless" version "7.2.1"
->>>>>>> 49449550
 
     id "org.jetbrains.kotlin.jvm" version "2.1.0" apply false
     id "org.jetbrains.dokka" version "2.0.0" apply false
@@ -106,45 +100,6 @@
 
 // PUBLISHING
 
-<<<<<<< HEAD
-=======
-ext.setUpSigningKey = { signingExt ->
-    def signingKeyId = findProperty("signingKeyId")
-    def signingKey = findProperty("signingKey")
-    def signingPassword = findProperty("signingPassword")
-    if (signingKeyId && signingKey && signingPassword) {
-        signingExt.useInMemoryPgpKeys(signingKeyId.trim(), signingKey.trim(), signingPassword.trim())
-    }
-}
-
-subprojects { subproject ->
-    subproject.plugins.withId('maven-publish') {
-        subproject.extensions.configure(PublishingExtension) { publishing ->
-            publishing.repositories {
-                maven {
-                    name = "SignalBuildArtifacts"
-                    // We can't use Gradle's built-in GCS support with the way we authenticate
-                    // GitHub Actions. Fortunately, GCS's REST APIs are basically just normal HTTP
-                    // GET/PUT with an auth token, which is compatible with what Gradle will do.
-                    url = subproject.uri("https://storage.googleapis.com/build-artifacts.signal.org/libraries/maven")
-                    credentials(HttpHeaderCredentials) {
-                        name = "Authorization"
-                        value = "Bearer ${System.getenv("CLOUDSDK_AUTH_ACCESS_TOKEN") ?: ""}"
-                    }
-                    authentication {
-                        header(HttpHeaderAuthentication)
-                    }
-                }
-            }
-        }
-    }
-}
-
-def isReleaseBuild() {
-    return version.contains("SNAPSHOT") == false
-}
-
->>>>>>> 49449550
 // Late evaluation after this point.
 
 evaluationDependsOnChildren()
